--- conflicted
+++ resolved
@@ -358,7 +358,8 @@
     </dependency>
 
     <dependency org="org.mockito" name="mockito-all" rev="${mockito.version}" conf="compile->default"/>
-<<<<<<< HEAD
+
+    <dependency org="com.twitter" name="parquet-pig-bundle" rev="${parquet-pig-bundle.version}" conf="compile->master"/>
 
     <!-- for Tez integration -->
     <dependency org="org.apache.tez" name="tez" rev="${tez.version}"
@@ -387,10 +388,5 @@
     </dependency>
     <dependency org="org.apache.tez" name="tez-yarn-client" rev="${tez.version}"
        conf="hadoop23->master"/>
-=======
-       
-    <dependency org="com.twitter" name="parquet-pig-bundle" rev="${parquet-pig-bundle.version}" conf="compile->master"/>
-
->>>>>>> 2b707123
   </dependencies>
 </ivy-module>
